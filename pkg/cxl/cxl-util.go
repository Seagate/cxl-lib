--- conflicted
+++ resolved
@@ -154,29 +154,21 @@
 }
 
 type CxlDev struct {
-<<<<<<< HEAD
-	Bdf        *BDF                   `json:"BDF"`
-	Vendor     string                 `json:"Vendor"`
-	CXLrev     CxlRev                 `json:"CXL-Rev"`
-	CXLdevtype CxlDevType             `json:"CXL-Type"`
-	PCIE       []byte                 `json:"-"`
-	Memdev     *MemoryDeviceRegisters `json:"-"`
-	CmpReg     *ComponentRegistersPtr `json:"-"`
-	MailboxCCI *CXLMailbox            `json:"-"`
+	Bdf          *BDF                   `json:"BDF"`
+	Vendor       string                 `json:"Vendor"`
+	SerialNumber string                 `json:"SerialNumber"`
+	CXLrev       CxlRev                 `json:"CXL-Rev"`
+	CXLdevtype   CxlDevType             `json:"CXL-Type"`
+	PCIE         []byte                 `json:"-"`
+	Memdev       *MemoryDeviceRegisters `json:"-"`
+	CmpReg       *ComponentRegistersPtr `json:"-"`
+	MailboxCCI   *CXLMailbox            `json:"-"`
 }
 
 type ComponentRegistersPtr struct {
 	Ras_Cap         *CMPREG_RAS_CAP
 	Link_Cap        *CMPREG_LINK_CAP
 	HDM_Decoder_Cap *cmpreg_hdm_decoder_cap_struct
-=======
-	Bdf          *BDF       `json:"BDF"`
-	Vendor       string     `json:"Vendor"`
-	SerialNumber string     `json:"SerialNumber"`
-	CXLrev       CxlRev     `json:"CXL-Rev"`
-	CXLdevtype   CxlDevType `json:"CXL-Type"`
-	PCIE         []byte     `json:"-"`
->>>>>>> 7cadc480
 }
 
 // initialize the structure based on BDF value
@@ -193,7 +185,6 @@
 			return fmt.Errorf("Not a CXL device")
 		}
 		c.CXLdevtype = c.GetCxlType()
-<<<<<<< HEAD
 		regLocDevsec := c.GetDvsec(CXL_DVSEC_REGISTER_LOCATOR)
 		if regLocDevsec != nil {
 			// get info from register locator
@@ -236,9 +227,7 @@
 		} else {
 			klog.V(DBG_LVL_BASIC).Infof("REGISTER_LOCATOR is not found\n")
 		}
-=======
 		c.SerialNumber = c.GetSerialNumber()
->>>>>>> 7cadc480
 	}
 
 	return err
@@ -397,8 +386,6 @@
 	}
 }
 
-<<<<<<< HEAD
-=======
 func (c *CxlDev) GetSerialNumber() string {
 	if c.SerialNumber == "" {
 		next_cap := uint32(EXT_DVSEC_OFFSET)
@@ -414,16 +401,6 @@
 	return c.SerialNumber
 }
 
-// convert integer to bool
-func UintToBool(i bitfield_1b) bool {
-	if i == 1 {
-		return true
-	} else {
-		return false
-	}
-}
-
->>>>>>> 7cadc480
 // return the type info of the CXL device ( type 1/ type 2/ type 3 )
 // Type 1 - CXL.cache and CXL.io
 // Type 2 - CXM.mem and CXL.cache and CXL.io
